# volttron/ven_agent.py
import time
import json
<<<<<<< HEAD
import random
import paho.mqtt.client as mqtt
import os

MQTT_TOPIC = os.getenv("MQTT_TOPIC", "volttron/dev")
MQTT_TOPIC_METERING = os.getenv("MQTT_TOPIC_METERING", "volttron/metering")
=======
import paho.mqtt.client as mqtt
import os

MQTT_TOPIC_STATUS = os.getenv("MQTT_TOPIC_STATUS", "volttron/dev")
MQTT_TOPIC_EVENTS = os.getenv("MQTT_TOPIC_EVENTS", "openadr/event")
MQTT_TOPIC_RESPONSES = os.getenv("MQTT_TOPIC_RESPONSES", "openadr/response")
>>>>>>> cb3ae48a
IOT_ENDPOINT = os.getenv("IOT_ENDPOINT", "localhost")

client = mqtt.Client()
client.connect(IOT_ENDPOINT, 1883, 60)
client.loop_start()

def on_event(client, userdata, msg):
    payload = json.loads(msg.payload.decode())
    print(f"Received event via MQTT: {payload}")
    response = {"ven_id": payload.get("ven_id"), "response": "ack"}
    client.publish(MQTT_TOPIC_RESPONSES, json.dumps(response))

client.subscribe(MQTT_TOPIC_EVENTS)
client.on_message = on_event
client.loop_start()

while True:
<<<<<<< HEAD
    client.publish(MQTT_TOPIC, payload="{\"ven\": \"ready\"}", qos=1)
    meter_payload = {
        "timestamp": int(time.time()),
        "power_kw": round(random.uniform(0.5, 2.0), 2)
    }
    client.publish(MQTT_TOPIC_METERING, payload=json.dumps(meter_payload), qos=1)
    print("Published VEN status and metering data to MQTT")
=======
    client.publish(MQTT_TOPIC_STATUS, payload="{\"ven\": \"ready\"}", qos=1)
    print("Published VEN status to MQTT")
>>>>>>> cb3ae48a
    time.sleep(10)
<|MERGE_RESOLUTION|>--- conflicted
+++ resolved
@@ -1,48 +1,42 @@
 # volttron/ven_agent.py
 import time
 import json
-<<<<<<< HEAD
 import random
+import os
 import paho.mqtt.client as mqtt
-import os
 
-MQTT_TOPIC = os.getenv("MQTT_TOPIC", "volttron/dev")
-MQTT_TOPIC_METERING = os.getenv("MQTT_TOPIC_METERING", "volttron/metering")
-=======
-import paho.mqtt.client as mqtt
-import os
-
+# MQTT topics and endpoint from environment variables
 MQTT_TOPIC_STATUS = os.getenv("MQTT_TOPIC_STATUS", "volttron/dev")
 MQTT_TOPIC_EVENTS = os.getenv("MQTT_TOPIC_EVENTS", "openadr/event")
 MQTT_TOPIC_RESPONSES = os.getenv("MQTT_TOPIC_RESPONSES", "openadr/response")
->>>>>>> cb3ae48a
+MQTT_TOPIC_METERING = os.getenv("MQTT_TOPIC_METERING", "volttron/metering")
 IOT_ENDPOINT = os.getenv("IOT_ENDPOINT", "localhost")
 
+# Setup MQTT client
 client = mqtt.Client()
 client.connect(IOT_ENDPOINT, 1883, 60)
 client.loop_start()
 
+# Event handler for incoming OpenADR events
 def on_event(client, userdata, msg):
     payload = json.loads(msg.payload.decode())
     print(f"Received event via MQTT: {payload}")
-    response = {"ven_id": payload.get("ven_id"), "response": "ack"}
+    response = {
+        "ven_id": payload.get("ven_id", "ven123"),
+        "response": "ack"
+    }
     client.publish(MQTT_TOPIC_RESPONSES, json.dumps(response))
 
 client.subscribe(MQTT_TOPIC_EVENTS)
 client.on_message = on_event
-client.loop_start()
 
+# Main loop: publish status and metering data every 10s
 while True:
-<<<<<<< HEAD
-    client.publish(MQTT_TOPIC, payload="{\"ven\": \"ready\"}", qos=1)
+    client.publish(MQTT_TOPIC_STATUS, payload=json.dumps({"ven": "ready"}), qos=1)
     meter_payload = {
         "timestamp": int(time.time()),
         "power_kw": round(random.uniform(0.5, 2.0), 2)
     }
     client.publish(MQTT_TOPIC_METERING, payload=json.dumps(meter_payload), qos=1)
     print("Published VEN status and metering data to MQTT")
-=======
-    client.publish(MQTT_TOPIC_STATUS, payload="{\"ven\": \"ready\"}", qos=1)
-    print("Published VEN status to MQTT")
->>>>>>> cb3ae48a
-    time.sleep(10)
+    time.sleep(10)