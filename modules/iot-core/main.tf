--- conflicted
+++ resolved
@@ -1,4 +1,6 @@
-<<<<<<< HEAD
+############################################################
+#  MQTT → S3 log rule (optional)
+############################################################
 resource "aws_iot_topic_rule" "forward_to_s3" {
   count       = var.enable_logging ? 1 : 0
   name        = "${var.prefix}_mqtt_log"
@@ -8,33 +10,30 @@
 
   s3 {
     bucket_name = var.s3_bucket
-    key         = "logs/${var.prefix}/${timestamp()}.json"
-    role_arn    = var.iot_role_arn
+    # `${timestamp()}` is a valid IoT substitution token.
+    key      = "logs/${var.prefix}/${timestamp()}.json"
+    role_arn = var.iot_role_arn
   }
 }
 
-=======
->>>>>>> 0e7b0228
+############################################################
+#  Access policy
+############################################################
 resource "aws_iot_policy" "allow_publish_subscribe" {
-  name = "${var.prefix}_policy"
-
+  name   = "${var.prefix}_policy"
   policy = jsonencode({
-    Version = "2012-10-17"
-    Statement = [
-      {
-        Effect = "Allow"
-        Action = [
-          "iot:Connect",
-          "iot:Publish",
-          "iot:Subscribe",
-          "iot:Receive"
-        ]
-        Resource = "*"
-      }
-    ]
+    Version   = "2012-10-17"
+    Statement = [{
+      Effect   = "Allow"
+      Action   = ["iot:Connect","iot:Publish","iot:Subscribe","iot:Receive"]
+      Resource = "*"
+    }]
   })
 }
 
+############################################################
+#  Device identity
+############################################################
 resource "aws_iot_certificate" "cert" {
   active = true
 }
@@ -43,57 +42,37 @@
   name = "${var.prefix}_thing"
 }
 
-resource "aws_iot_policy_attachment" "attach" {
+############################################################
+#  Attachments (policy → cert, cert → thing)
+############################################################
+resource "aws_iot_policy_attachment" "cert_policy" {
   policy = aws_iot_policy.allow_publish_subscribe.name
   target = aws_iot_certificate.cert.arn
 
-  depends_on = [aws_iot_certificate.cert, aws_iot_policy.allow_publish_subscribe]
-}
-
-resource "aws_iot_thing_principal_attachment" "thing_cert_attach" {
-  thing     = aws_iot_thing.device_sim.name
-  principal = aws_iot_certificate.cert.arn
-<<<<<<< HEAD
-=======
-
-  depends_on = [aws_iot_certificate.cert, aws_iot_thing.device_sim]
-}
-
-resource "aws_iot_topic_rule" "forward_to_s3" {
-  count       = var.enable_logging ? 1 : 0
-  name        = "${var.prefix}_mqtt_log"
-  enabled     = true
-  sql         = "SELECT * FROM 'oadr/#'"
-  sql_version = "2016-03-23"
-
-  s3 {
-    bucket_name = var.s3_bucket
-    key         = "logs/${var.prefix}/${timestamp()}.json"
-    role_arn    = var.iot_role_arn
+  # Prevent the destroy-before-detach race:
+  lifecycle {
+    create_before_destroy = false
   }
 }
 
-# Enforce destroy ordering to prevent "still attached to principal" errors
-resource "null_resource" "detach_ordering" {
-  depends_on = [
-    aws_iot_thing_principal_attachment.thing_cert_attach,
-    aws_iot_policy_attachment.attach
-  ]
+resource "aws_iot_thing_principal_attachment" "thing_cert" {
+  thing     = aws_iot_thing.device_sim.name
+  principal = aws_iot_certificate.cert.arn
+
+  # Same ordering safeguard
+  lifecycle {
+    create_before_destroy = false
+  }
 }
 
-# Optional: duplicate resources to block premature destroy
-resource "aws_iot_thing" "safe_device_sim" {
-  name       = aws_iot_thing.device_sim.name
-  depends_on = [null_resource.detach_ordering]
->>>>>>> 0e7b0228
+############################################################
+#  IoT data endpoint (output)
+############################################################
+data "aws_iot_endpoint" "endpoint" {
+  endpoint_type = "iot:Data-ATS"
 }
 
-resource "aws_iot_certificate" "safe_cert" {
-  active     = true
-  depends_on = [null_resource.detach_ordering]
-}
-
-# ✅ Required for output
-data "aws_iot_endpoint" "endpoint" {
-  endpoint_type = "iot:Data-ATS"
+output "iot_endpoint" {
+  value       = data.aws_iot_endpoint.endpoint.endpoint_address
+  description = "Hostname for SDKs to publish/subscribe"
 }