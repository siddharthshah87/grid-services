--- conflicted
+++ resolved
@@ -42,12 +42,7 @@
   }
 
   lifecycle {
-<<<<<<< HEAD
-    create_before_destroy = true
-    prevent_destroy       = false
-=======
     prevent_destroy = true
->>>>>>> 0e7b0228
   }
 }
 
