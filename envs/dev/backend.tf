terraform {
  backend "s3" {
<<<<<<< HEAD
    bucket       = "tf-state-grid-services-923675928909-v2"
    key          = "dev/terraform.tfstate"
    region       = "us-west-2"
    use_lockfile = true
    encrypt      = true
=======
    bucket         = "tf-state-grid-services-923675928909-v2"
    key            = "dev/terraform.tfstate"
    region         = "us-west-2"
    encrypt        = true
    dynamodb_table = "tf-lock-923675928909"
>>>>>>> 0e7b0228
  }
}
<|MERGE_RESOLUTION|>--- conflicted
+++ resolved
@@ -1,17 +1,9 @@
 terraform {
   backend "s3" {
-<<<<<<< HEAD
-    bucket       = "tf-state-grid-services-923675928909-v2"
-    key          = "dev/terraform.tfstate"
-    region       = "us-west-2"
-    use_lockfile = true
-    encrypt      = true
-=======
     bucket         = "tf-state-grid-services-923675928909-v2"
     key            = "dev/terraform.tfstate"
     region         = "us-west-2"
     encrypt        = true
     dynamodb_table = "tf-lock-923675928909"
->>>>>>> 0e7b0228
   }
 }
