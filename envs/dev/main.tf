--- conflicted
+++ resolved
@@ -72,12 +72,8 @@
   task_role_arn       = module.ecs_task_roles.iot_mqtt
   image               = "${module.ecr_openleadr.repository_url}:latest"
   mqtt_topic          = "oadr/event/ven1"
-<<<<<<< HEAD
   mqtt_topic_metering = "oadr/meter/ven1"
-  iot_endpoint        = "your-iot-endpoint.amazonaws.com"
-=======
   iot_endpoint        = module.iot_core.endpoint
->>>>>>> cb3ae48a
   target_group_arn    = module.openadr_alb.target_group_arn
 }
 
@@ -91,10 +87,6 @@
   task_role_arn       = module.ecs_task_roles.iot_mqtt
   image               = "${module.ecr_volttron.repository_url}:latest"
   mqtt_topic          = "oadr/event/ven1"
-<<<<<<< HEAD
   mqtt_topic_metering = "oadr/meter/ven1"
-  iot_endpoint        = "your-iot-endpoint.amazonaws.com"
-=======
   iot_endpoint        = module.iot_core.endpoint
->>>>>>> cb3ae48a
 }
