--- conflicted
+++ resolved
@@ -1,15 +1,4 @@
-<<<<<<< HEAD
-## OpenADR VTN
 
-The `openleadr/vtn_server.py` script provides a minimal VTN for testing. The
-server listens on port `8080` for OpenADR traffic. It now tracks the VENs that
-register with it and exposes a simple HTTP endpoint to list them.
-
-### Listing active VENs
-
-Run the server and then access `http://localhost:8081/vens` to retrieve a JSON
-array of currently registered VEN IDs.
-=======
 # Grid Services Infrastructure
 
 This repository contains Terraform modules and Dockerized applications to deploy an OpenADR VTN server and a Volttron VEN agent on AWS. It provides example configurations for a development environment and helper scripts for setting up prerequisites.
@@ -103,4 +92,14 @@
 - The Terraform configuration requires version `>= 1.8.0` and the AWS provider `~> 5.40` as defined in `envs/dev/versions.tf`.
 - GitHub Actions workflows under `ci/` will format Terraform code and perform planning on pull requests.
 - The container applications are minimal examples. Customize `openleadr/vtn_server.py` and `volttron/ven_agent.py` for your use case.
->>>>>>> 0478ce93
+
+## OpenADR VTN
+
+The `openleadr/vtn_server.py` script provides a minimal VTN for testing. The
+server listens on port `8080` for OpenADR traffic. It now tracks the VENs that
+register with it and exposes a simple HTTP endpoint to list them.
+
+### Listing active VENs
+
+Run the server and then access `http://localhost:8081/vens` to retrieve a JSON
+array of currently registered VEN IDs.
