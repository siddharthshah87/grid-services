# openleadr/vtn_server.py
from openleadr import OpenADRServer
<<<<<<< HEAD
import os
import json
import paho.mqtt.client as mqtt

MQTT_TOPIC_METERING = os.getenv("MQTT_TOPIC_METERING", "volttron/metering")
IOT_ENDPOINT = os.getenv("IOT_ENDPOINT", "localhost")
=======
import paho.mqtt.client as mqtt
import json
import os
from datetime import datetime

MQTT_TOPIC_EVENTS = os.getenv("MQTT_TOPIC_EVENTS", "openadr/event")
MQTT_TOPIC_RESPONSES = os.getenv("MQTT_TOPIC_RESPONSES", "openadr/response")
IOT_ENDPOINT = os.getenv("IOT_ENDPOINT", "localhost")

# Set up MQTT client for publishing events and receiving responses
mqtt_client = mqtt.Client()
mqtt_client.connect(IOT_ENDPOINT, 1883, 60)

def _on_mqtt_message(client, userdata, msg):
    print(f"Response topic {msg.topic}: {msg.payload.decode()}")

mqtt_client.subscribe(MQTT_TOPIC_RESPONSES)
mqtt_client.on_message = _on_mqtt_message
mqtt_client.loop_start()
>>>>>>> cb3ae48a

server = OpenADRServer(vtn_id="my-vtn", http_port=8080)

metering_data = []

def on_message(client, userdata, msg):
    payload = msg.payload.decode()
    print(f"Received metering data: {payload}")
    metering_data.append(json.loads(payload))

client = mqtt.Client()
client.on_message = on_message
client.connect(IOT_ENDPOINT, 1883, 60)
client.subscribe(MQTT_TOPIC_METERING)
client.loop_start()

@server.add_handler("on_create_party_registration")
def handle_registration(registration_info):
    return {
        "ven_id": registration_info.get("ven_id", "ven123"),
        "registration_id": "reg123",
        "poll_interval": 10
    }

@server.add_handler("on_request_event")
def handle_event_request(ven_id, request):
    print(f"Request from {ven_id}: {request}")
    event = {
        "event_id": "event1",
        "start_time": datetime.utcnow().isoformat(),
        "signal_name": "simple",
        "signal_type": "level",
        "signal_payload": 1,
        "targets": {"ven_id": ven_id},
        "response_required": "always",
    }

    mqtt_payload = json.dumps({"ven_id": ven_id, "event": event})
    mqtt_client.publish(MQTT_TOPIC_EVENTS, mqtt_payload)
    print(f"Published event for {ven_id} to MQTT")

    return [event]

server.run()<|MERGE_RESOLUTION|>--- conflicted
+++ resolved
@@ -1,48 +1,42 @@
 # openleadr/vtn_server.py
 from openleadr import OpenADRServer
-<<<<<<< HEAD
-import os
-import json
-import paho.mqtt.client as mqtt
-
-MQTT_TOPIC_METERING = os.getenv("MQTT_TOPIC_METERING", "volttron/metering")
-IOT_ENDPOINT = os.getenv("IOT_ENDPOINT", "localhost")
-=======
-import paho.mqtt.client as mqtt
 import json
 import os
 from datetime import datetime
+import paho.mqtt.client as mqtt
 
+# Environment variables for MQTT topics and broker
+MQTT_TOPIC_METERING = os.getenv("MQTT_TOPIC_METERING", "volttron/metering")
 MQTT_TOPIC_EVENTS = os.getenv("MQTT_TOPIC_EVENTS", "openadr/event")
 MQTT_TOPIC_RESPONSES = os.getenv("MQTT_TOPIC_RESPONSES", "openadr/response")
 IOT_ENDPOINT = os.getenv("IOT_ENDPOINT", "localhost")
 
-# Set up MQTT client for publishing events and receiving responses
-mqtt_client = mqtt.Client()
-mqtt_client.connect(IOT_ENDPOINT, 1883, 60)
-
-def _on_mqtt_message(client, userdata, msg):
-    print(f"Response topic {msg.topic}: {msg.payload.decode()}")
-
-mqtt_client.subscribe(MQTT_TOPIC_RESPONSES)
-mqtt_client.on_message = _on_mqtt_message
-mqtt_client.loop_start()
->>>>>>> cb3ae48a
-
-server = OpenADRServer(vtn_id="my-vtn", http_port=8080)
-
+# In-memory store for incoming metering data
 metering_data = []
 
-def on_message(client, userdata, msg):
+# MQTT client to receive metering data and responses, and publish events
+mqtt_client = mqtt.Client()
+
+def on_metering_data(client, userdata, msg):
     payload = msg.payload.decode()
     print(f"Received metering data: {payload}")
-    metering_data.append(json.loads(payload))
+    try:
+        metering_data.append(json.loads(payload))
+    except json.JSONDecodeError:
+        print("⚠️ Invalid JSON received in metering topic.")
 
-client = mqtt.Client()
-client.on_message = on_message
-client.connect(IOT_ENDPOINT, 1883, 60)
-client.subscribe(MQTT_TOPIC_METERING)
-client.loop_start()
+def on_response(client, userdata, msg):
+    print(f"Response received on {msg.topic}: {msg.payload.decode()}")
+
+mqtt_client.on_message = on_metering_data
+mqtt_client.connect(IOT_ENDPOINT, 1883, 60)
+mqtt_client.subscribe(MQTT_TOPIC_METERING)
+mqtt_client.message_callback_add(MQTT_TOPIC_RESPONSES, on_response)
+mqtt_client.subscribe(MQTT_TOPIC_RESPONSES)
+mqtt_client.loop_start()
+
+# OpenADR VTN setup
+server = OpenADRServer(vtn_id="my-vtn", http_port=8080)
 
 @server.add_handler("on_create_party_registration")
 def handle_registration(registration_info):
@@ -67,8 +61,9 @@
 
     mqtt_payload = json.dumps({"ven_id": ven_id, "event": event})
     mqtt_client.publish(MQTT_TOPIC_EVENTS, mqtt_payload)
-    print(f"Published event for {ven_id} to MQTT")
+    print(f"📡 Published OpenADR event for {ven_id} to {MQTT_TOPIC_EVENTS}")
 
     return [event]
 
+# Start the VTN server
 server.run()